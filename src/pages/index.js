--- conflicted
+++ resolved
@@ -34,38 +34,7 @@
 
 const IndexPage = () => (
   <Layout>
-<<<<<<< HEAD
-    <SEO
-      title="Aloitussivu"
-      keywords={[
-        'fullstack',
-        'course',
-        'helsingin yliopisto',
-        'tietojenkäsittelytieteen osasto',
-        'mooc',
-        'mooc.fi',
-        'full stack',
-        'full stack open',
-        'web-sovelluskehitys',
-        'web',
-        'houston',
-        'houston inc',
-        'websovelluskehitys',
-        'web-sovellus',
-        'React',
-        'Redux',
-        'Node.js',
-        'Node',
-        'MongoDB',
-        'GraphQL',
-        'REST',
-        'REST api',
-        'single page'
-      ]}
-    />
-=======
     <SEO title="Aloitussivu" keywords={[...mainSEOtags]} />
->>>>>>> 8cf76666
 
     <StaticQuery
       query={graphql`
